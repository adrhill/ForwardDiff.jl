module AutoDiff
<<<<<<< HEAD
  importall Base
  
  include("dual.jl")
=======
  using DualNumbers
  
  importall Base
  
>>>>>>> c65a1000
  include("ad_jonas_rauch.jl")
  include("source_transformation.jl")
  
  export
    Dual,
    Dual128,
    Dual64,
    DualPair,
    dual,
    dual128,
    dual64,
    isdual,
    dual_show
end # module Autodiff<|MERGE_RESOLUTION|>--- conflicted
+++ resolved
@@ -1,14 +1,8 @@
 module AutoDiff
-<<<<<<< HEAD
-  importall Base
-  
-  include("dual.jl")
-=======
   using DualNumbers
   
   importall Base
   
->>>>>>> c65a1000
   include("ad_jonas_rauch.jl")
   include("source_transformation.jl")
   
