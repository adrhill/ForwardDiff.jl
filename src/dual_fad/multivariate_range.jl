--- conflicted
+++ resolved
@@ -1,10 +1,6 @@
 function dual_fad{T<:Real}(f!::Function, x::Vector{T}, jac_out::Matrix{T}, dual_in, dual_out)
   @assert(length(dual_in) == length(x),
-<<<<<<< HEAD
-          "The length of x ($(length(x))) is different from n ($(length(dualvec))).")
-=======
           "The length of x ($(length(x))) is different from n ($(length(dual_in))).")
->>>>>>> 306e7cff
   for i in 1:length(x)
     dual_in[i] = Dual(x[i], zero(T))
   end
